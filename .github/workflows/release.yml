<<<<<<< HEAD
name: Create Release

on:
  push:
    branches:
      - main
  workflow_dispatch:

env:
  PYTHON_VERSION: "3.13"
  REGISTRY: ghcr.io
  IMAGE_NAME: ${{ github.repository }}

# Add repo secrets (DISCUSSION_REPO_ID & DISCUSSION_CATEGORY_ID)
# https://github.com/marketplace/actions/create-github-discussion#obtaining-the-repository-id-and-category-id

jobs:
  version:
    name: Generate version and tag
    runs-on: ubuntu-latest
    permissions:
      contents: write
    outputs:
      FullSemVer: ${{ steps.gitversion.outputs.FullSemVer }}
      MajorMinorPatch: ${{ steps.gitversion.outputs.MajorMinorPatch }} #TODO: Update to use valid python versions
      Major: ${{ steps.gitversion.outputs.Major }}
      Minor: ${{ steps.gitversion.outputs.Minor }}
    steps:
      - uses: actions/checkout@v4
        with:
          fetch-depth: 0 # Shallow clones should be disabled for a better relevancy of analysis
      - name: Install GitVersion
        uses: gittools/actions/gitversion/setup@v4.1.0
        with:
          versionSpec: "6.x"
      - name: Use GitVersion
        id: gitversion
        uses: gittools/actions/gitversion/execute@v4.1.0
      - name: Create annotation for build error
        run: |
          echo "::notice::FullSemVer ${{ steps.gitversion.outputs.FullSemVer }}"
          echo "::notice::MajorMinorPatch ${{ steps.gitversion.outputs.MajorMinorPatch }}"
          echo "::notice::Major ${{ steps.gitversion.outputs.Major }}"
          echo "::notice::Minor ${{ steps.gitversion.outputs.Minor }}"
      - name: Bump version and push tag # https://github.com/marketplace/actions/github-tag
        id: tag_version
        uses: mathieudutour/github-tag-action@v6.2
        with:
          github_token: ${{ secrets.GITHUB_TOKEN }}
          custom_tag: ${{ steps.gitversion.outputs.FullSemVer }}
          tag_prefix: v
  release:
    name: Release
    runs-on: ubuntu-latest
    environment: release
    permissions:
      id-token: write
      contents: write
      discussions: write
    needs: [version]
    steps:
      - uses: actions/checkout@v4
        with:
          fetch-depth: 0
      - uses: actions/setup-python@v5 # https://github.com/marketplace/actions/setup-python
        id: setup-python
        with:
          python-version: ${{ env.PYTHON_VERSION }}
      - name: Install uv
        uses: astral-sh/setup-uv@v3
      - name: Install dependencies
        run: uv sync --dev
      - name: Version package
        run: |
          # Update version in pyproject.toml
          sed -i 's/version = "0.0.0-dev"/version = "${{ needs.version.outputs.MajorMinorPatch }}"/g' pyproject.toml
      - name: Build package
        run: uv build
      - name: Publish package distributions to PyPI
        uses: pypa/gh-action-pypi-publish@release/v1
        with:
          skip-existing: true
      - name: Create Release
        uses: softprops/action-gh-release@v2.3.2 # https://github.com/marketplace/actions/gh-release
        with:
          token: ${{ secrets.GITHUB_TOKEN }}
          tag_name: v${{ needs.version.outputs.FullSemVer }}
          discussion_category_name: Announcements
          generate_release_notes: true

  docker:
    name: Docker Build and Push
    runs-on: ubuntu-latest
    environment: release
    needs: [version]
    steps:
      - name: Check out code
        uses: actions/checkout@v4
      - name: Set up QEMU
        uses: docker/setup-qemu-action@v3

      - name: Set up Docker Buildx
        uses: docker/setup-buildx-action@v3

      - name: Log in to the Container registry # https://github.com/marketplace/actions/docker-login
        uses: docker/login-action@v3
        with:
          registry: ${{ env.REGISTRY }}
          username: ${{ github.actor }}
          password: ${{ secrets.GITHUB_TOKEN }}

      - name: Build and push # https://github.com/marketplace/actions/build-and-push-docker-images
        uses: docker/build-push-action@v6
        with:
          context: .
          file: ./Dockerfile
          platforms: linux/amd64
          push: true
          tags: |
            ${{ github.ref == 'refs/heads/main' && env.REGISTRY }}/${{ env.IMAGE_NAME }}:latest
            ${{ env.REGISTRY }}/${{ env.IMAGE_NAME }}:${{ needs.version.outputs.Major }}
            ${{ env.REGISTRY }}/${{ env.IMAGE_NAME }}:${{ needs.version.outputs.Major }}.${{ needs.version.outputs.Minor }}
            ${{ env.REGISTRY }}/${{ env.IMAGE_NAME }}:${{ needs.version.outputs.MajorMinorPatch }}
          build-args: |
            VERSION=${{ needs.version.outputs.MajorMinorPatch }}
=======
name: Create Release

on:
  push:
    branches:
      - main
  workflow_dispatch:

env:
  PYTHON_VERSION: "3.13"
  REGISTRY: ghcr.io
  IMAGE_NAME: ${{ github.repository }}

# Add repo secrets (DISCUSSION_REPO_ID & DISCUSSION_CATEGORY_ID)
# https://github.com/marketplace/actions/create-github-discussion#obtaining-the-repository-id-and-category-id

jobs:
  version:
    name: Generate version and tag
    runs-on: ubuntu-latest
    permissions:
      contents: write
    outputs:
      FullSemVer: ${{ steps.gitversion.outputs.FullSemVer }}
      MajorMinorPatch: ${{ steps.gitversion.outputs.MajorMinorPatch }} #TODO: Update to use valid python versions
      Major: ${{ steps.gitversion.outputs.Major }}
      Minor: ${{ steps.gitversion.outputs.Minor }}
    steps:
      - uses: actions/checkout@v4
        with:
          fetch-depth: 0 # Shallow clones should be disabled for a better relevancy of analysis
      - name: Install GitVersion
        uses: gittools/actions/gitversion/setup@v4.1.0
        with:
          versionSpec: "6.x"
      - name: Use GitVersion
        id: gitversion
        uses: gittools/actions/gitversion/execute@v4.1.0
      - name: Create annotation for build error
        run: |
          echo "::notice::FullSemVer ${{ steps.gitversion.outputs.FullSemVer }}"
          echo "::notice::MajorMinorPatch ${{ steps.gitversion.outputs.MajorMinorPatch }}"
          echo "::notice::Major ${{ steps.gitversion.outputs.Major }}"
          echo "::notice::Minor ${{ steps.gitversion.outputs.Minor }}"
      - name: Bump version and push tag # https://github.com/marketplace/actions/github-tag
        id: tag_version
        uses: mathieudutour/github-tag-action@v6.2
        with:
          github_token: ${{ secrets.GITHUB_TOKEN }}
          custom_tag: ${{ steps.gitversion.outputs.FullSemVer }}
          tag_prefix: v
  release:
    name: Release
    runs-on: ubuntu-latest
    environment: release
    permissions:
      id-token: write
      contents: write
      discussions: write
    needs: [version]
    steps:
      - uses: actions/checkout@v4
        with:
          fetch-depth: 0
      - uses: actions/setup-python@v6 # https://github.com/marketplace/actions/setup-python
        id: setup-python
        with:
          python-version: ${{ env.PYTHON_VERSION }}
      - name: Install Poetry
        uses: snok/install-poetry@v1
        with:
          virtualenvs-create: true
          virtualenvs-in-project: true
          installer-parallel: true
      - name: Load cached venv
        id: cached-poetry-dependencies
        uses: actions/cache@v4
        with:
          path: .venv
          key: venv-${{ runner.os }}-${{ steps.setup-python.outputs.python-version }}-${{ hashFiles('**/poetry.lock') }}
      - name: Install dependencies
        if: steps.cached-poetry-dependencies.outputs.cache-hit != 'true'
        run: poetry install --no-interaction --no-root
      - name: Version package
        run: poetry version ${{ needs.version.outputs.MajorMinorPatch }}
      - name: Build package
        run: poetry build
      - name: Publish package distributions to PyPI
        uses: pypa/gh-action-pypi-publish@release/v1
        with:
          skip-existing: true
      - name: Create Release
        uses: softprops/action-gh-release@v2.3.2 # https://github.com/marketplace/actions/gh-release
        with:
          token: ${{ secrets.GITHUB_TOKEN }}
          tag_name: v${{ needs.version.outputs.FullSemVer }}
          discussion_category_name: Announcements
          generate_release_notes: true

  docker:
    name: Docker Build and Push
    runs-on: ubuntu-latest
    environment: release
    needs: [version]
    steps:
      - name: Check out code
        uses: actions/checkout@v4
      - name: Set up QEMU
        uses: docker/setup-qemu-action@v3

      - name: Set up Docker Buildx
        uses: docker/setup-buildx-action@v3

      - name: Log in to the Container registry # https://github.com/marketplace/actions/docker-login
        uses: docker/login-action@v3
        with:
          registry: ${{ env.REGISTRY }}
          username: ${{ github.actor }}
          password: ${{ secrets.GITHUB_TOKEN }}

      - name: Build and push # https://github.com/marketplace/actions/build-and-push-docker-images
        uses: docker/build-push-action@v6
        with:
          context: .
          file: ./Dockerfile
          platforms: linux/amd64
          push: true
          tags: |
            ${{ github.ref == 'refs/heads/main' && env.REGISTRY }}/${{ env.IMAGE_NAME }}:latest
            ${{ env.REGISTRY }}/${{ env.IMAGE_NAME }}:${{ needs.version.outputs.Major }}
            ${{ env.REGISTRY }}/${{ env.IMAGE_NAME }}:${{ needs.version.outputs.Major }}.${{ needs.version.outputs.Minor }}
            ${{ env.REGISTRY }}/${{ env.IMAGE_NAME }}:${{ needs.version.outputs.MajorMinorPatch }}
          build-args: |
            VERSION=${{ needs.version.outputs.MajorMinorPatch }}
>>>>>>> e00a64be
<|MERGE_RESOLUTION|>--- conflicted
+++ resolved
@@ -1,262 +1,125 @@
-<<<<<<< HEAD
-name: Create Release
-
-on:
-  push:
-    branches:
-      - main
-  workflow_dispatch:
-
-env:
-  PYTHON_VERSION: "3.13"
-  REGISTRY: ghcr.io
-  IMAGE_NAME: ${{ github.repository }}
-
-# Add repo secrets (DISCUSSION_REPO_ID & DISCUSSION_CATEGORY_ID)
-# https://github.com/marketplace/actions/create-github-discussion#obtaining-the-repository-id-and-category-id
-
-jobs:
-  version:
-    name: Generate version and tag
-    runs-on: ubuntu-latest
-    permissions:
-      contents: write
-    outputs:
-      FullSemVer: ${{ steps.gitversion.outputs.FullSemVer }}
-      MajorMinorPatch: ${{ steps.gitversion.outputs.MajorMinorPatch }} #TODO: Update to use valid python versions
-      Major: ${{ steps.gitversion.outputs.Major }}
-      Minor: ${{ steps.gitversion.outputs.Minor }}
-    steps:
-      - uses: actions/checkout@v4
-        with:
-          fetch-depth: 0 # Shallow clones should be disabled for a better relevancy of analysis
-      - name: Install GitVersion
-        uses: gittools/actions/gitversion/setup@v4.1.0
-        with:
-          versionSpec: "6.x"
-      - name: Use GitVersion
-        id: gitversion
-        uses: gittools/actions/gitversion/execute@v4.1.0
-      - name: Create annotation for build error
-        run: |
-          echo "::notice::FullSemVer ${{ steps.gitversion.outputs.FullSemVer }}"
-          echo "::notice::MajorMinorPatch ${{ steps.gitversion.outputs.MajorMinorPatch }}"
-          echo "::notice::Major ${{ steps.gitversion.outputs.Major }}"
-          echo "::notice::Minor ${{ steps.gitversion.outputs.Minor }}"
-      - name: Bump version and push tag # https://github.com/marketplace/actions/github-tag
-        id: tag_version
-        uses: mathieudutour/github-tag-action@v6.2
-        with:
-          github_token: ${{ secrets.GITHUB_TOKEN }}
-          custom_tag: ${{ steps.gitversion.outputs.FullSemVer }}
-          tag_prefix: v
-  release:
-    name: Release
-    runs-on: ubuntu-latest
-    environment: release
-    permissions:
-      id-token: write
-      contents: write
-      discussions: write
-    needs: [version]
-    steps:
-      - uses: actions/checkout@v4
-        with:
-          fetch-depth: 0
-      - uses: actions/setup-python@v5 # https://github.com/marketplace/actions/setup-python
-        id: setup-python
-        with:
-          python-version: ${{ env.PYTHON_VERSION }}
-      - name: Install uv
-        uses: astral-sh/setup-uv@v3
-      - name: Install dependencies
-        run: uv sync --dev
-      - name: Version package
-        run: |
-          # Update version in pyproject.toml
-          sed -i 's/version = "0.0.0-dev"/version = "${{ needs.version.outputs.MajorMinorPatch }}"/g' pyproject.toml
-      - name: Build package
-        run: uv build
-      - name: Publish package distributions to PyPI
-        uses: pypa/gh-action-pypi-publish@release/v1
-        with:
-          skip-existing: true
-      - name: Create Release
-        uses: softprops/action-gh-release@v2.3.2 # https://github.com/marketplace/actions/gh-release
-        with:
-          token: ${{ secrets.GITHUB_TOKEN }}
-          tag_name: v${{ needs.version.outputs.FullSemVer }}
-          discussion_category_name: Announcements
-          generate_release_notes: true
-
-  docker:
-    name: Docker Build and Push
-    runs-on: ubuntu-latest
-    environment: release
-    needs: [version]
-    steps:
-      - name: Check out code
-        uses: actions/checkout@v4
-      - name: Set up QEMU
-        uses: docker/setup-qemu-action@v3
-
-      - name: Set up Docker Buildx
-        uses: docker/setup-buildx-action@v3
-
-      - name: Log in to the Container registry # https://github.com/marketplace/actions/docker-login
-        uses: docker/login-action@v3
-        with:
-          registry: ${{ env.REGISTRY }}
-          username: ${{ github.actor }}
-          password: ${{ secrets.GITHUB_TOKEN }}
-
-      - name: Build and push # https://github.com/marketplace/actions/build-and-push-docker-images
-        uses: docker/build-push-action@v6
-        with:
-          context: .
-          file: ./Dockerfile
-          platforms: linux/amd64
-          push: true
-          tags: |
-            ${{ github.ref == 'refs/heads/main' && env.REGISTRY }}/${{ env.IMAGE_NAME }}:latest
-            ${{ env.REGISTRY }}/${{ env.IMAGE_NAME }}:${{ needs.version.outputs.Major }}
-            ${{ env.REGISTRY }}/${{ env.IMAGE_NAME }}:${{ needs.version.outputs.Major }}.${{ needs.version.outputs.Minor }}
-            ${{ env.REGISTRY }}/${{ env.IMAGE_NAME }}:${{ needs.version.outputs.MajorMinorPatch }}
-          build-args: |
-            VERSION=${{ needs.version.outputs.MajorMinorPatch }}
-=======
-name: Create Release
-
-on:
-  push:
-    branches:
-      - main
-  workflow_dispatch:
-
-env:
-  PYTHON_VERSION: "3.13"
-  REGISTRY: ghcr.io
-  IMAGE_NAME: ${{ github.repository }}
-
-# Add repo secrets (DISCUSSION_REPO_ID & DISCUSSION_CATEGORY_ID)
-# https://github.com/marketplace/actions/create-github-discussion#obtaining-the-repository-id-and-category-id
-
-jobs:
-  version:
-    name: Generate version and tag
-    runs-on: ubuntu-latest
-    permissions:
-      contents: write
-    outputs:
-      FullSemVer: ${{ steps.gitversion.outputs.FullSemVer }}
-      MajorMinorPatch: ${{ steps.gitversion.outputs.MajorMinorPatch }} #TODO: Update to use valid python versions
-      Major: ${{ steps.gitversion.outputs.Major }}
-      Minor: ${{ steps.gitversion.outputs.Minor }}
-    steps:
-      - uses: actions/checkout@v4
-        with:
-          fetch-depth: 0 # Shallow clones should be disabled for a better relevancy of analysis
-      - name: Install GitVersion
-        uses: gittools/actions/gitversion/setup@v4.1.0
-        with:
-          versionSpec: "6.x"
-      - name: Use GitVersion
-        id: gitversion
-        uses: gittools/actions/gitversion/execute@v4.1.0
-      - name: Create annotation for build error
-        run: |
-          echo "::notice::FullSemVer ${{ steps.gitversion.outputs.FullSemVer }}"
-          echo "::notice::MajorMinorPatch ${{ steps.gitversion.outputs.MajorMinorPatch }}"
-          echo "::notice::Major ${{ steps.gitversion.outputs.Major }}"
-          echo "::notice::Minor ${{ steps.gitversion.outputs.Minor }}"
-      - name: Bump version and push tag # https://github.com/marketplace/actions/github-tag
-        id: tag_version
-        uses: mathieudutour/github-tag-action@v6.2
-        with:
-          github_token: ${{ secrets.GITHUB_TOKEN }}
-          custom_tag: ${{ steps.gitversion.outputs.FullSemVer }}
-          tag_prefix: v
-  release:
-    name: Release
-    runs-on: ubuntu-latest
-    environment: release
-    permissions:
-      id-token: write
-      contents: write
-      discussions: write
-    needs: [version]
-    steps:
-      - uses: actions/checkout@v4
-        with:
-          fetch-depth: 0
-      - uses: actions/setup-python@v6 # https://github.com/marketplace/actions/setup-python
-        id: setup-python
-        with:
-          python-version: ${{ env.PYTHON_VERSION }}
-      - name: Install Poetry
-        uses: snok/install-poetry@v1
-        with:
-          virtualenvs-create: true
-          virtualenvs-in-project: true
-          installer-parallel: true
-      - name: Load cached venv
-        id: cached-poetry-dependencies
-        uses: actions/cache@v4
-        with:
-          path: .venv
-          key: venv-${{ runner.os }}-${{ steps.setup-python.outputs.python-version }}-${{ hashFiles('**/poetry.lock') }}
-      - name: Install dependencies
-        if: steps.cached-poetry-dependencies.outputs.cache-hit != 'true'
-        run: poetry install --no-interaction --no-root
-      - name: Version package
-        run: poetry version ${{ needs.version.outputs.MajorMinorPatch }}
-      - name: Build package
-        run: poetry build
-      - name: Publish package distributions to PyPI
-        uses: pypa/gh-action-pypi-publish@release/v1
-        with:
-          skip-existing: true
-      - name: Create Release
-        uses: softprops/action-gh-release@v2.3.2 # https://github.com/marketplace/actions/gh-release
-        with:
-          token: ${{ secrets.GITHUB_TOKEN }}
-          tag_name: v${{ needs.version.outputs.FullSemVer }}
-          discussion_category_name: Announcements
-          generate_release_notes: true
-
-  docker:
-    name: Docker Build and Push
-    runs-on: ubuntu-latest
-    environment: release
-    needs: [version]
-    steps:
-      - name: Check out code
-        uses: actions/checkout@v4
-      - name: Set up QEMU
-        uses: docker/setup-qemu-action@v3
-
-      - name: Set up Docker Buildx
-        uses: docker/setup-buildx-action@v3
-
-      - name: Log in to the Container registry # https://github.com/marketplace/actions/docker-login
-        uses: docker/login-action@v3
-        with:
-          registry: ${{ env.REGISTRY }}
-          username: ${{ github.actor }}
-          password: ${{ secrets.GITHUB_TOKEN }}
-
-      - name: Build and push # https://github.com/marketplace/actions/build-and-push-docker-images
-        uses: docker/build-push-action@v6
-        with:
-          context: .
-          file: ./Dockerfile
-          platforms: linux/amd64
-          push: true
-          tags: |
-            ${{ github.ref == 'refs/heads/main' && env.REGISTRY }}/${{ env.IMAGE_NAME }}:latest
-            ${{ env.REGISTRY }}/${{ env.IMAGE_NAME }}:${{ needs.version.outputs.Major }}
-            ${{ env.REGISTRY }}/${{ env.IMAGE_NAME }}:${{ needs.version.outputs.Major }}.${{ needs.version.outputs.Minor }}
-            ${{ env.REGISTRY }}/${{ env.IMAGE_NAME }}:${{ needs.version.outputs.MajorMinorPatch }}
-          build-args: |
-            VERSION=${{ needs.version.outputs.MajorMinorPatch }}
->>>>>>> e00a64be
+name: Create Release
+
+on:
+  push:
+    branches:
+      - main
+  workflow_dispatch:
+
+env:
+  PYTHON_VERSION: "3.13"
+  REGISTRY: ghcr.io
+  IMAGE_NAME: ${{ github.repository }}
+
+# Add repo secrets (DISCUSSION_REPO_ID & DISCUSSION_CATEGORY_ID)
+# https://github.com/marketplace/actions/create-github-discussion#obtaining-the-repository-id-and-category-id
+
+jobs:
+  version:
+    name: Generate version and tag
+    runs-on: ubuntu-latest
+    permissions:
+      contents: write
+    outputs:
+      FullSemVer: ${{ steps.gitversion.outputs.FullSemVer }}
+      MajorMinorPatch: ${{ steps.gitversion.outputs.MajorMinorPatch }} #TODO: Update to use valid python versions
+      Major: ${{ steps.gitversion.outputs.Major }}
+      Minor: ${{ steps.gitversion.outputs.Minor }}
+    steps:
+      - uses: actions/checkout@v4
+        with:
+          fetch-depth: 0 # Shallow clones should be disabled for a better relevancy of analysis
+      - name: Install GitVersion
+        uses: gittools/actions/gitversion/setup@v4.1.0
+        with:
+          versionSpec: "6.x"
+      - name: Use GitVersion
+        id: gitversion
+        uses: gittools/actions/gitversion/execute@v4.1.0
+      - name: Create annotation for build error
+        run: |
+          echo "::notice::FullSemVer ${{ steps.gitversion.outputs.FullSemVer }}"
+          echo "::notice::MajorMinorPatch ${{ steps.gitversion.outputs.MajorMinorPatch }}"
+          echo "::notice::Major ${{ steps.gitversion.outputs.Major }}"
+          echo "::notice::Minor ${{ steps.gitversion.outputs.Minor }}"
+      - name: Bump version and push tag # https://github.com/marketplace/actions/github-tag
+        id: tag_version
+        uses: mathieudutour/github-tag-action@v6.2
+        with:
+          github_token: ${{ secrets.GITHUB_TOKEN }}
+          custom_tag: ${{ steps.gitversion.outputs.FullSemVer }}
+          tag_prefix: v
+  release:
+    name: Release
+    runs-on: ubuntu-latest
+    environment: release
+    permissions:
+      id-token: write
+      contents: write
+      discussions: write
+    needs: [version]
+    steps:
+      - uses: actions/checkout@v4
+        with:
+          fetch-depth: 0
+      - uses: actions/setup-python@v6 # https://github.com/marketplace/actions/setup-python
+        id: setup-python
+        with:
+          python-version: ${{ env.PYTHON_VERSION }}
+      - name: Install uv
+        uses: astral-sh/setup-uv@v3
+      - name: Install dependencies
+        run: uv sync --dev
+      - name: Version package
+        run: |
+          # Update version in pyproject.toml
+          sed -i 's/version = "0.0.0-dev"/version = "${{ needs.version.outputs.MajorMinorPatch }}"/g' pyproject.toml
+      - name: Build package
+        run: uv build
+      - name: Publish package distributions to PyPI
+        uses: pypa/gh-action-pypi-publish@release/v1
+        with:
+          skip-existing: true
+      - name: Create Release
+        uses: softprops/action-gh-release@v2.3.2 # https://github.com/marketplace/actions/gh-release
+        with:
+          token: ${{ secrets.GITHUB_TOKEN }}
+          tag_name: v${{ needs.version.outputs.FullSemVer }}
+          discussion_category_name: Announcements
+          generate_release_notes: true
+
+  docker:
+    name: Docker Build and Push
+    runs-on: ubuntu-latest
+    environment: release
+    needs: [version]
+    steps:
+      - name: Check out code
+        uses: actions/checkout@v4
+      - name: Set up QEMU
+        uses: docker/setup-qemu-action@v3
+
+      - name: Set up Docker Buildx
+        uses: docker/setup-buildx-action@v3
+
+      - name: Log in to the Container registry # https://github.com/marketplace/actions/docker-login
+        uses: docker/login-action@v3
+        with:
+          registry: ${{ env.REGISTRY }}
+          username: ${{ github.actor }}
+          password: ${{ secrets.GITHUB_TOKEN }}
+
+      - name: Build and push # https://github.com/marketplace/actions/build-and-push-docker-images
+        uses: docker/build-push-action@v6
+        with:
+          context: .
+          file: ./Dockerfile
+          platforms: linux/amd64
+          push: true
+          tags: |
+            ${{ github.ref == 'refs/heads/main' && env.REGISTRY }}/${{ env.IMAGE_NAME }}:latest
+            ${{ env.REGISTRY }}/${{ env.IMAGE_NAME }}:${{ needs.version.outputs.Major }}
+            ${{ env.REGISTRY }}/${{ env.IMAGE_NAME }}:${{ needs.version.outputs.Major }}.${{ needs.version.outputs.Minor }}
+            ${{ env.REGISTRY }}/${{ env.IMAGE_NAME }}:${{ needs.version.outputs.MajorMinorPatch }}
+          build-args: |
+            VERSION=${{ needs.version.outputs.MajorMinorPatch }}