from __future__ import annotations
import os
import json
import logging
from dataclasses import dataclass
from datetime import datetime, timezone
import asana
from ado_asana_sync.sync.app import App
from asana import UserResponse, TagResponse
from asana.rest import ApiException
from azure.devops.v7_0.work_item_tracking.models import WorkItem
from azure.devops.v7_0.work.models import TeamContext
from tinydb import Query


class TaskItem:
    """
    Represents a task item in the synchronization process between Azure DevOps (ADO) and Asana.

    Each TaskItem object corresponds to a work item in ADO and a task in Asana. It contains information about the task such as its ID, revision number, title, type, URL, and the IDs of the corresponding Asana task and user.

    Attributes:
        ado_id (int): The ID of the task in ADO.
        ado_rev (int): The revision number of the task in ADO.
        title (str): The title of the task.
        item_type (str): The type of the task.
        url (str): The URL of the task in ADO.
        asana_gid (str): The ID of the corresponding task in Asana.
        asana_updated (str): The last updated time of the Asana task in ISO 8601 format.
        assigned_to (str): The ID of the user to whom the task is assigned in Asana.
        created_date (str): The creation date of the task in ISO 8601 format.
        updated_date (str): The last updated date of the task in ISO 8601 format.
    """

    def __init__(
        self,
        ado_id: int,
        ado_rev: int,
        title: str,
        item_type: str,
        url: str,
        asana_gid: str = None,
        asana_updated: str = None,
        assigned_to: str = None,
        created_date: str = None,
        updated_date: str = None,
    ) -> None:
        self.ado_id = ado_id
        self.ado_rev = ado_rev
        self.title = title
        self.item_type = item_type
        self.url = url
        self.asana_gid = asana_gid
        self.asana_updated = asana_updated
        self.assigned_to = assigned_to
        self.created_date = created_date
        self.updated_date = updated_date

    def __str__(self) -> str:
        """
        Return a string representation of the object.

        :return: The string representation of the object.
        :rtype: str
        """
        return self.asana_title

    @property
    def asana_title(self) -> str:
        """
        Generate the title of an Asana object.

        Returns:
            str: The formatted title of the Asana object.
        """
        return f"{self.item_type} {self.ado_id}: {self.title}"

    @property
    def asana_notes_link(self) -> str:
        """
        Generate the notes of an Asana object.

        Returns:
            str: The formatted notes of the Asana object.
        """
        return f'<a href="{self.url}">{self.item_type} {self.ado_id}</a>: {self.title}'

    @classmethod
    def find_by_ado_id(cls, a: App, ado_id: int) -> TaskItem | None:
        """
        Find and retrieve a TaskItem by its Azure DevOps (ADO) ID.

        Args:
            a (App): The App instance.
            ado_id (int): The ADO ID of the TaskItem to find.

        Returns:
            TaskItem: The TaskItem object with the matching ADO ID.
            None: If there is no matching item.
        """
        query = Query().ado_id == ado_id
        if a.matches.contains(query):
            item = a.matches.search(query)
            return cls(**item[0])
        else:
            return None

    def save(self, a: App) -> None:
        """
        Save the TaskItem to the database.

        Args:
            a (App): The App instance.

        Returns:
            None
        """
        task_data = {
            "ado_id": self.ado_id,
            "ado_rev": self.ado_rev,
            "title": self.title,
            "item_type": self.item_type,
            "url": self.url,
            "asana_gid": self.asana_gid,
            "asana_updated": self.asana_updated,
            "assigned_to": self.assigned_to,
            "created_date": self.created_date,
            "updated_date": self.updated_date,
        }
        query = Query().ado_id == task_data["ado_id"]
        if a.matches.contains(query):
            a.matches.update(task_data, query)
        else:
            a.matches.insert(task_data)

    def is_current(self, a: App) -> bool:
        """
        Check if the current TaskItem is up-to-date with its corresponding tasks in Azure DevOps (ADO) and Asana.

        This method retrieves the corresponding tasks in ADO and Asana using the stored IDs, and compares their revision number and last updated time with the stored values. If either the ADO task's revision number or the Asana task's last updated time is different from the stored values, the TaskItem is considered not current.

        Args:
            a (App): The App instance.

        Returns:
            bool: True if the TaskItem is current, False otherwise.
        """
        ado_task = a.ado_wit_client.get_work_item(self.ado_id)
        asana_task = get_asana_task(a, self.asana_gid)

        if not ado_task or not asana_task:
            return False

        if (
            ado_task.rev != self.ado_rev
            or iso8601_utc(asana_task.modified_at) != self.asana_updated
        ):
            return False

        return True


<<<<<<< HEAD
def get_tag_by_name(a: App, workspace: str, tag: str) -> TagResponse | None:
    """
    Retrieves a tag by its name from a given workspace.

    Args:
        a (App): The Asana client instance.
        workspace (str): The ID of the workspace.
        tag (str): The name of the tag to retrieve.

    Returns:
        TagResponse | None: The tag object if found, or None if not found.
    """
    api_instance = asana.TagsApi(a.asana_client)
    try:
        # Get all tags in the workspace
        logging.info("get workspace tag '%s'", tag)
        api_response = api_instance.get_tags(workspace=workspace)

        # Iterate through the tags to find the desired tag
        for t in api_response.data:
            if t.name == tag:
                return t
        return None
    except ApiException as e:
        logging.error("Exception when calling TagsApi->get_tags: %s\n" % e)


def create_tag_if_not_existing(a: App, workspace: str, tag: str) -> TagResponse:
    """
    Create a tag for a given workspace if it does not already exist.

    Args:
        a (App): The App object containing the Asana client.
        workspace (str): The ID of the workspace to create the tag in.
        tag (str): The name of the tag to create.

    Returns:
        TagResponse: The response from the API call.

    Raises:
        ApiException: If an error occurs while making the API call.
    """
    existing_tag = get_tag_by_name(a, workspace, tag)
    if existing_tag is not None:
        return existing_tag
    api_instance = asana.TagsApi(a.asana_client)
    body = asana.TagsBody({"name": tag})
    try:
        # Create a tag
        logging.info("tag '%s' not found, creating it", tag)
        api_response = api_instance.create_tag_for_workspace(body, workspace)
        return api_response.data
    except ApiException as e:
        print("Exception when calling TagsApi->create_tag_for_workspace: %s\n" % e)


def get_asana_task_tags(a: App, task: TaskItem) -> list[TagResponse]:
    """
    Retrieves the tag for a given Asana task.
    """
    api_instance = asana.TagsApi(a.asana_client)

    try:
        # Get a task's tags
        api_response = api_instance.get_tags_for_task(
            task.asana_gid,
        )
        return api_response.data
    except ApiException as e:
        logging.error("Exception when calling TagsApi->get_tags_for_task: %s\n" % e)


def tag_asana_item(a: App, task: TaskItem, tag: TagResponse) -> None:
    """
    Adds a tag to a given item if it is not already assigned.
    """
    api_instance = asana.TasksApi(a.asana_client)
    task_tags = get_asana_task_tags(a, task)
    if tag not in task_tags:
        # Add the tag to the task.
        try:
            logging.info("adding tag '%s' to task '%s'", tag.name, task.asana_title)
            body = asana.TagsBody({"tag": tag.gid})
            api_instance.add_tag_for_task(body, task.asana_gid)
        except ApiException as e:
            print("Exception when calling TasksApi->add_tag_for_task: %s\n" % e)
=======
def safe_get(obj, *attrs_keys):
    """
    Safely retrieves nested attributes from an object.

    Args:
        obj: The object to retrieve attributes from.
        *attrs_keys: Variable number of attribute keys.

    Returns:
        The value of the nested attribute if found, else None.
    """
    for attr_key in attrs_keys:
        if isinstance(obj, dict):
            obj = obj.get(attr_key)
        else:
            obj = getattr(obj, attr_key, None)
        if obj is None:
            return None
    return obj
>>>>>>> e9b0c72b


def read_projects() -> list:
    """
    Read projects from JSON file and return as a list.

    Returns:
        projects (list): List of projects with specific attributes.
    """
    # Initialize an empty list to store the projects
    projects = []

    # Open the JSON file and load the data
    with open(os.path.join(os.path.dirname(__package__), "data", "projects.json")) as f:
        data = json.load(f)

    # Iterate over each project in the data and append it to the projects list
    for project in data:
        projects.append(
            {
                "adoProjectName": project["adoProjectName"],
                "adoTeamName": project["adoTeamName"],
                "asanaWorkspaceName": project["asanaWorkspaceName"],
                "asanaProjectName": project["asanaProjectName"],
            }
        )

    # Return the list of projects
    return projects


def sync_project(a: App, project):
    """
    Synchronizes a project by mapping ADO work items to Asana tasks.

    Args:
        a (App): The main application object.
        project (dict): A dictionary containing information about the project to sync. It should have the following keys:
            - adoProjectName (str): The name of the ADO project.
            - adoTeamName (str): The name of the ADO team within the ADO project.
            - asanaWorkspaceName (str): The name of the Asana workspace.
            - asanaProjectName (str): The name of the Asana project within the Asana workspace.

    Returns:
        None
    """
    # Log the item being synced
    logging.info(
        f'syncing from {project["adoProjectName"]}/{project["adoTeamName"]} -> {project["asanaWorkspaceName"]}/{project["asanaProjectName"]}'
    )

    # Get the ADO project by name
    ado_project = a.ado_core_client.get_project(project["adoProjectName"])

    # Get the ADO team by name within the ADO project
    ado_team = a.ado_core_client.get_team(
        project["adoProjectName"], project["adoTeamName"]
    )

    # Get the Asana workspace ID by name
    asana_workspace_id = get_asana_workspace(a, project["asanaWorkspaceName"])

    # Get all Asana users in the workspace, this will enable user matching.
    asana_users = get_asana_users(a, asana_workspace_id)

    # Ensure the sync tag exists.
    tag = create_tag_if_not_existing(a, asana_workspace_id, "synced")

    # Get the Asana project by name within the Asana workspace
    asana_project = get_asana_project(
        a, asana_workspace_id, project["asanaProjectName"]
    )

    # Get all Asana Tasks in this project.
    logging.info(
        "Getting all Asana tasks for project %s [%s]",
        project["adoProjectName"],
        asana_project,
    )
    asana_project_tasks = get_asana_project_tasks(a, asana_project)

    # Get the backlog items for the ADO project and team
    ado_items = a.ado_work_client.get_backlog_level_work_items(
        TeamContext(team_id=ado_team.id, project_id=ado_project.id),
        "Microsoft.RequirementCategory",
    )

    # Loop through each backlog item
    for wi in ado_items.work_items:
        # Get the work item from the ID
        ado_task = a.ado_wit_client.get_work_item(wi.target.id)

        # Skip this item if is not assigned, or the assignee does not match an Asana user.
        ado_assigned = get_task_user(ado_task)
        if ado_assigned is None:
            logging.debug(
                f"{ado_task.fields['System.Title']}:skipping item as it is not assigned"
            )
            continue
        asana_matched_user = matching_user(asana_users, ado_assigned)
        if asana_matched_user is None:
            continue

        # Check if this is an already mapped item.
        item = TaskItem.find_by_ado_id(a, ado_task.id)
        if item is None:
            logging.info(f"{ado_task.fields['System.Title']}:unmapped task")
            item = TaskItem(
                ado_id=ado_task.id,
                ado_rev=ado_task.rev,
                title=ado_task.fields["System.Title"],
                item_type=ado_task.fields["System.WorkItemType"],
                created_date=iso8601_utc(datetime.utcnow()),
                updated_date=iso8601_utc(datetime.utcnow()),
                url=safe_get(
                    ado_task, "_links", "additional_properties", "html", "href"
                ),
                assigned_to=asana_matched_user.gid,
            )
            # Check if there is a matching asana task with a matching title.
            asana_task = get_asana_task_by_name(asana_project_tasks, item.asana_title)
            if asana_task is None:
                # The Asana task does not exist, create it and map the tasks
                logging.info(
                    f"{ado_task.fields['System.Title']}:no matching asana task exists, creating new task"
                )
                create_asana_task(
                    a,
                    asana_project,
                    item,
                    tag,
                )
                continue
            else:
                # The Asana task exists, map the tasks in the db
                logging.info(
                    f"{ado_task.fields['System.Title']}:found a matching asana task by name, updating task"
                )
                if asana_task is not None:
                    item.asana_gid = asana_task.gid
                update_asana_task(
                    a,
                    item,
                    tag,
                )
                continue

        # If already mapped, check if the item needs an update (ado rev is higher, or asana item is newer).
        if item.is_current(a):
            logging.info(f"{item.asana_title}:task is already up to date")
            continue

        # Update the asana task, as it is not current.
        logging.info(f"{item.asana_title}:task has been updated, updating task")
        asana_task = get_asana_task(a, item.asana_gid)
        if asana_task is None:
            logging.error(f"No Asana task found with gid: {item.asana_gid}")
            continue
        item.ado_rev = ado_task.rev
        item.title = ado_task.fields["System.Title"]
        item.item_type = ado_task.fields["System.WorkItemType"]
        item.updated_date = iso8601_utc(datetime.now())
        item.url = safe_get(ado_task, "_links", "additional_properties", "html", "href")
        item.assigned_to = asana_matched_user.gid
        item.asana_updated = iso8601_utc(asana_task.modified_at)
        update_asana_task(
            a,
            item,
            tag,
        )


@dataclass
class ADOAssignedUser:
    """
    Class to store the details of the assigned user in ADO.
    """

    display_name: str
    email: str


def get_task_user(task: WorkItem) -> ADOAssignedUser | None:
    """
    Return the email and display name of the user assigned to the Azure DevOps work item.
    If no user is assigned, then return None.

    Args:
        task (WorkItem): The Azure DevOps work item object.

    Returns:
        ADOAssignedUser: The details of the assigned user in ADO.
        None: If the task is not assigned.
    """
    assigned_to = task.fields.get("System.AssignedTo", None)
    if assigned_to is not None:
        display_name = assigned_to.get("displayName", None)
        email = assigned_to.get("uniqueName", None)
        if display_name is None or email is None:
            return None
        return ADOAssignedUser(display_name, email)
    return None


def matching_user(
    user_list: list[UserResponse], ado_user: ADOAssignedUser
) -> UserResponse | None:
    """
    Check if a given email exists in a list of user objects.

    Args:
        user_list (list[UserResponse]): A list of UserResponse objects representing users.
        user (ADOAssignedUser): An ADO User representation, containing display_name and email.

    Returns:
        UserResponse: The matching asana user.
        None: If no matching user is found.
    """
    for user in user_list:
        if user.email == ado_user.email or user.name == ado_user.display_name:
            return user
    return None


def get_asana_workspace(a: App, name) -> str:
    """
    Returns the workspace gid for the named Asana workspace.

    :return: Workspace gid.
    :rtype: str
    """
    api_instance = asana.WorkspacesApi(a.asana_client)
    try:
        # Get all workspaces
        api_response = api_instance.get_workspaces()
        for w in api_response.data:
            if w.name == name:
                return w.gid
    except ApiException as e:
        logging.error("Exception when calling WorkspacesApi->get_workspaces: %s\n" % e)


def get_asana_project(a: App, workspace_gid, name) -> str:
    """
    Returns the project gid for the named Asana project.

    :return: Project gid.
    :rtype: str
    """
    api_instance = asana.ProjectsApi(a.asana_client)
    try:
        # Get all projects
        api_response = api_instance.get_projects(
            workspace=workspace_gid, archived=False
        )
        for p in api_response.data:
            if p.name == name:
                return p.gid
    except ApiException as e:
        logging.error("Exception when calling ProjectsApi->get_projects: %s\n" % e)


def get_asana_task_by_name(task_list: list[object], task_name: str) -> object:
    """
    Returns the entire task object for the named Asana task from the given list of tasks.

    :param task_list: List of Asana tasks to search in.
    :type task_list: list[object]
    :param task_name: The name of the Asana task.
    :type task_name: str
    :return: Task object or None if no task is found.
    :rtype: object or None
    """

    for t in task_list:
        if t.name == task_name:
            return t


def get_asana_project_tasks(a: App, asana_project) -> list[object]:
    """
    Returns a list of task objects for the given project.

    :param asana_project: The gid of the Asana project.
    :type asana_project: str
    :return: Task object or None if no task is found.
    :rtype: object or None
    """
    api_instance = asana.TasksApi(a.asana_client)
    opt_fields = [
        "assignee_section",
        "due_at",
        "name",
        "completed_at",
        "tags",
        "dependents",
        "projects",
        "completed",
        "permalink_url",
        "parent",
        "assignee",
        "assignee_status",
        "num_subtasks",
        "modified_at",
        "workspace",
        "due_on",
    ]
    all_tasks = []
    offset = None
    try:
        # Get all tasks in the project
        while True:
            api_params = {
                "project": asana_project,
                "limit": a.asana_page_size,
                "opt_fields": opt_fields,
            }
            if offset:
                api_params["offset"] = offset

            api_response = api_instance.get_tasks(**api_params)

            # Append tasks to the all_tasks list
            all_tasks.extend(api_response.data)

            # Check for continuation token in the response
            offset = getattr(api_response.next_page, "offset", None)
            # if api_response.next_page != None:
            #     offset = api_response.next_page.offset
            # else:
            #     offset = None
            if not offset:
                break

        return all_tasks
    except ApiException as e:
        logging.error(
            "Exception in get_asana_project_tasks when calling TasksApi->get_tasks: %s\n"
            % e
        )


def get_asana_task(a: App, task_gid) -> object | None:
    """
    Returns the entire task object for the Asana task with the given gid in the given project.

    :param asana_project: The gid of the Asana project.
    :type asana_project: str
    :param task_gid: The name of the Asana task.
    :type task_gid: str
    :return: Task object or None if no task is found.
    :rtype: object or None
    """
    api_instance = asana.TasksApi(a.asana_client)
    try:
        # Get all tasks in the project
        opt_fields = [
            "assignee_section",
            "due_at",
            "name",
            "completed_at",
            "tags",
            "dependents",
            "projects",
            "completed",
            "permalink_url",
            "parent",
            "assignee",
            "assignee_status",
            "num_subtasks",
            "modified_at",
            "workspace",
            "due_on",
        ]
        api_response = api_instance.get_task(
            task_gid,
            opt_fields=opt_fields,
        )
        return api_response.data
    except ApiException as e:
        logging.error("Exception when calling TasksApi->get_task: %s\n" % e)


def create_asana_task(
    a: App, asana_project: "str", task: "TaskItem", tag: TagResponse
) -> None:
    """
    Create an Asana task in the specified project.

    Args:
        a (app): An instance of the 'app' class that provides the connection to ADO and Asana.
        asana_project (str): The name of the Asana project to create the task in.
        task (work_item): An instance of the 'work_item' class that contains the details of the task to be created.
        tag (TagResponse): The Asana tag details to assign to the task.

    Returns:
        None
    """
    tasks_api_instance = asana.TasksApi(a.asana_client)
    body = asana.TasksBody(
        {
            "name": task.asana_title,
            "html_notes": f"<body>{task.asana_notes_link}</body>",
            "projects": [asana_project],
            "assignee": task.assigned_to,
            "tag": [tag.gid],
        }
    )
    try:
        result = tasks_api_instance.create_task(body)
        # add the match to the db.
        task.asana_gid = result.data.gid
        task.asana_updated = iso8601_utc(result.data.modified_at)
        task.updated_date = iso8601_utc(datetime.now())
        task.save(a)
    except ApiException as e:
        logging.error("Exception when calling TasksApi->create_task: %s\n" % e)


def iso8601_utc(dt: datetime) -> str:
    """
    Convert a given datetime object to a string representation in ISO 8601 format with UTC timezone.

    Args:
        dt (datetime): A datetime object representing a specific date and time.

    Returns:
        str: A string representing the given datetime object in ISO 8601 format with UTC timezone.
    """
    if not dt.tzinfo:
        dt = dt.replace(tzinfo=timezone.utc)
    return dt.astimezone(timezone.utc).isoformat()


def update_asana_task(a: App, task: TaskItem, tag: TagResponse) -> None:
    """
    Update an Asana task with the provided task details.

    Args:
        a (app): An instance of the app class that provides the connection to ADO and Asana.
        asana_task_id (str): The ID of the Asana task to be updated.
        task (work_item): An instance of the work_item class that contains the details of the task to be updated.
        tag (TagResponse): The Asana tag details to assign to the task.

    Returns:
        None: The function does not return any value. The Asana task is updated with the provided details.
    """
    tasks_api_instance = asana.TasksApi(a.asana_client)
    body = asana.TasksBody(
        {
            "name": task.asana_title,
            "html_notes": f"<body>{task.asana_notes_link}</body>",
            "assignee": task.assigned_to,
        }
    )

    try:
        # Update the asana task item.
        result = tasks_api_instance.update_task(body, task.asana_gid)
        task.asana_updated = iso8601_utc(result.data.modified_at)
        task.updated_date = iso8601_utc(datetime.now())
        task.save(a)
        # Add the tag to the updated item if it does not already have it assigned.
        tag_asana_item(a, task, tag)
    except ApiException as e:
        logging.error("Exception when calling TasksApi->update_task: %s\n" % e)


def get_asana_users(a: App, asana_workspace_gid: str) -> list[UserResponse]:
    """
    Retrieves a list of Asana users in a specific workspace.

    Args:
        a (app): An instance of the `app` class that provides the Asana API client.
        asana_workspace_gid (str): The ID of the Asana workspace to retrieve users from.

    Returns:
        list(asana.UserResponse): A list of `asana.UserResponse` objects representing the Asana users in the specified workspace.
    """
    users_api_instance = asana.UsersApi(a.asana_client)
    opt_fields = [
        "email",
        "name",
    ]

    try:
        api_response = users_api_instance.get_users(
            workspace=asana_workspace_gid,
            opt_fields=opt_fields,
        )
        return api_response.data
    except ApiException as e:
        logging.error("Exception when calling UsersApi->get_users: %s\n" % e)<|MERGE_RESOLUTION|>--- conflicted
+++ resolved
@@ -160,7 +160,27 @@
         return True
 
 
-<<<<<<< HEAD
+def safe_get(obj, *attrs_keys):
+    """
+    Safely retrieves nested attributes from an object.
+
+    Args:
+        obj: The object to retrieve attributes from.
+        *attrs_keys: Variable number of attribute keys.
+
+    Returns:
+        The value of the nested attribute if found, else None.
+    """
+    for attr_key in attrs_keys:
+        if isinstance(obj, dict):
+            obj = obj.get(attr_key)
+        else:
+            obj = getattr(obj, attr_key, None)
+        if obj is None:
+            return None
+    return obj
+
+
 def get_tag_by_name(a: App, workspace: str, tag: str) -> TagResponse | None:
     """
     Retrieves a tag by its name from a given workspace.
@@ -247,27 +267,6 @@
             api_instance.add_tag_for_task(body, task.asana_gid)
         except ApiException as e:
             print("Exception when calling TasksApi->add_tag_for_task: %s\n" % e)
-=======
-def safe_get(obj, *attrs_keys):
-    """
-    Safely retrieves nested attributes from an object.
-
-    Args:
-        obj: The object to retrieve attributes from.
-        *attrs_keys: Variable number of attribute keys.
-
-    Returns:
-        The value of the nested attribute if found, else None.
-    """
-    for attr_key in attrs_keys:
-        if isinstance(obj, dict):
-            obj = obj.get(attr_key)
-        else:
-            obj = getattr(obj, attr_key, None)
-        if obj is None:
-            return None
-    return obj
->>>>>>> e9b0c72b
 
 
 def read_projects() -> list:
