<<<<<<< HEAD
name: Test and Lint

on:
  push:
    branches:
      - main
  pull_request:
    branches:
      - main
  schedule:
    - cron: "20 7 * * 6"
  workflow_dispatch:

env:
  PYTHON_VERSION: "3.13"

jobs:
  version:
    name: Generate version
    runs-on: ubuntu-latest
    permissions:
      contents: write
    outputs:
      FullSemVer: ${{ steps.gitversion.outputs.FullSemVer }}
      PreReleaseTag: ${{ steps.gitversion.outputs.PreReleaseTag }}
    steps:
      - uses: actions/checkout@v4
        with:
          fetch-depth: 0 # Shallow clones should be disabled for a better relevancy of analysis
      - name: Install GitVersion
        uses: gittools/actions/gitversion/setup@v4.1.0
        with:
          versionSpec: "6.x"
      - name: Use GitVersion
        id: gitversion # step id used as reference for output values
        uses: gittools/actions/gitversion/execute@v4.1.0
      - name: Create annotation for build error
        run: |
          echo "::notice::FullSemVer ${{ steps.gitversion.outputs.FullSemVer }}"
          echo "::notice::PreReleaseTag ${{ steps.gitversion.outputs.PreReleaseTag }}"

  test:
    name: Test
    runs-on: ubuntu-latest
    steps:
      - uses: actions/checkout@v4
      - uses: actions/setup-python@v5 # https://github.com/marketplace/actions/setup-python
        id: setup-python
        with:
          python-version: ${{ env.PYTHON_VERSION }}
      - name: Install uv
        uses: astral-sh/setup-uv@v3
      - name: Install dependencies
        run: uv sync --dev
      - name: Test with pytest
        run: uv run test
      - uses: actions/upload-artifact@v4
        with:
          name: test-output
          path: coverage.xml

  sonarcloud:
    name: SonarCloud
    runs-on: ubuntu-latest
    needs: [version, test]
    steps:
      - uses: actions/checkout@v4
        with:
          fetch-depth: 0 # Shallow clones should be disabled for a better relevancy of analysis
      - uses: actions/setup-python@v5 # https://github.com/marketplace/actions/setup-python
        id: setup-python
        with:
          python-version: ${{ env.PYTHON_VERSION }}
      - name: Install uv
        uses: astral-sh/setup-uv@v3
      - name: Install dependencies
        run: uv sync --dev
      - name: Run quality checks
        run: |
          # Run all quality checks and capture outputs for SonarCloud
          uv run ruff check --output-format=json ado_asana_sync > ruff.json || true
          uv run lint | tee ruff.out || true  
          uv run type-check | tee mypy.out || true
      - name: Run Hadolint
        uses: hadolint/hadolint-action@v3.1.0 # https://github.com/marketplace/actions/hadolint-action
        with:
          dockerfile: Dockerfile
          output-file: hadolint.out
          format: json
          failure-threshold: ignore
      - uses: actions/download-artifact@v5
        with:
          name: test-output
      - name: SonarCloud Scan
        uses: SonarSource/sonarcloud-github-action@master
        with:
          args: >
            -Dsonar.projectVersion=${{ needs.version.outputs.FullSemVer }}
        env:
          GITHUB_TOKEN: ${{ secrets.GITHUB_TOKEN }} # Needed to get PR information, if any
          SONAR_TOKEN: ${{ secrets.SONAR_TOKEN }}
=======
name: Test and Lint

on:
  push:
    branches:
      - main
  pull_request:
    branches:
      - main
  schedule:
    - cron: "20 7 * * 6"
  workflow_dispatch:

env:
  PYTHON_VERSION: "3.13"

jobs:
  version:
    name: Generate version
    runs-on: ubuntu-latest
    permissions:
      contents: write
    outputs:
      FullSemVer: ${{ steps.gitversion.outputs.FullSemVer }}
      PreReleaseTag: ${{ steps.gitversion.outputs.PreReleaseTag }}
    steps:
      - uses: actions/checkout@v4
        with:
          fetch-depth: 0 # Shallow clones should be disabled for a better relevancy of analysis
      - name: Install GitVersion
        uses: gittools/actions/gitversion/setup@v4.1.0
        with:
          versionSpec: "6.x"
      - name: Use GitVersion
        id: gitversion # step id used as reference for output values
        uses: gittools/actions/gitversion/execute@v4.1.0
      - name: Create annotation for build error
        run: |
          echo "::notice::FullSemVer ${{ steps.gitversion.outputs.FullSemVer }}"
          echo "::notice::PreReleaseTag ${{ steps.gitversion.outputs.PreReleaseTag }}"

  test:
    name: Test
    runs-on: ubuntu-latest
    steps:
      - uses: actions/checkout@v4
      - uses: actions/setup-python@v6 # https://github.com/marketplace/actions/setup-python
        id: setup-python
        with:
          python-version: ${{ env.PYTHON_VERSION }}
      - name: Install Poetry
        uses: snok/install-poetry@v1
        with:
          virtualenvs-create: true
          virtualenvs-in-project: true
          installer-parallel: true
      - name: Load cached venv
        id: cached-poetry-dependencies
        uses: actions/cache@v4
        with:
          path: .venv
          key: venv-${{ runner.os }}-${{ steps.setup-python.outputs.python-version }}-${{ hashFiles('**/poetry.lock') }}
      - name: Install dependencies
        if: steps.cached-poetry-dependencies.outputs.cache-hit != 'true'
        run: poetry install --no-interaction --no-root
      - name: Test with pytest
        run: poetry run tox -e pytest
      - uses: actions/upload-artifact@v4
        with:
          name: test-output
          path: coverage.xml

  sonarcloud:
    name: SonarCloud
    runs-on: ubuntu-latest
    needs: [version, test]
    steps:
      - uses: actions/checkout@v4
        with:
          fetch-depth: 0 # Shallow clones should be disabled for a better relevancy of analysis
      - uses: actions/setup-python@v6 # https://github.com/marketplace/actions/setup-python
        id: setup-python
        with:
          python-version: ${{ env.PYTHON_VERSION }}
      - name: Install Poetry
        uses: snok/install-poetry@v1
        with:
          virtualenvs-create: true
          virtualenvs-in-project: true
          installer-parallel: true
      - name: Load cached venv
        id: cached-poetry-dependencies
        uses: actions/cache@v4
        with:
          path: .venv
          key: venv-${{ runner.os }}-${{ steps.setup-python.outputs.python-version }}-${{ hashFiles('**/poetry.lock') }}
      - name: Install dependencies
        if: steps.cached-poetry-dependencies.outputs.cache-hit != 'true'
        run: poetry install --no-interaction --no-root
      - name: Lint with flake8
        run: |
          # exit-zero treats all errors as warnings
          poetry run flake8 ado_asana_sync --count --exit-zero --max-complexity=10 --max-line-length=127 --statistics | tee flake8.out
      - name: Lint with Pylint
        run: |
          poetry run pylint --output-format=parseable --recursive=true ado_asana_sync | tee pylint.out
      - name: Security lint with bandit
        run: |
          poetry run bandit --format json --output bandit.out --exit-zero --recursive ado_asana_sync
      - name: Static type check with mypy
        run: |
          poetry run mypy ado_asana_sync | tee mypy.out
      - name: Run Hadolint
        uses: hadolint/hadolint-action@v3.2.0 # https://github.com/marketplace/actions/hadolint-action
        with:
          dockerfile: Dockerfile
          output-file: hadolint.out
          format: json
          failure-threshold: ignore
      - uses: actions/download-artifact@v5
        with:
          name: test-output
      - name: SonarCloud Scan
        uses: SonarSource/sonarcloud-github-action@master
        with:
          args: >
            -Dsonar.projectVersion=${{ needs.version.outputs.FullSemVer }}
        env:
          GITHUB_TOKEN: ${{ secrets.GITHUB_TOKEN }} # Needed to get PR information, if any
          SONAR_TOKEN: ${{ secrets.SONAR_TOKEN }}
>>>>>>> e00a64be
<|MERGE_RESOLUTION|>--- conflicted
+++ resolved
@@ -1,234 +1,101 @@
-<<<<<<< HEAD
-name: Test and Lint
-
-on:
-  push:
-    branches:
-      - main
-  pull_request:
-    branches:
-      - main
-  schedule:
-    - cron: "20 7 * * 6"
-  workflow_dispatch:
-
-env:
-  PYTHON_VERSION: "3.13"
-
-jobs:
-  version:
-    name: Generate version
-    runs-on: ubuntu-latest
-    permissions:
-      contents: write
-    outputs:
-      FullSemVer: ${{ steps.gitversion.outputs.FullSemVer }}
-      PreReleaseTag: ${{ steps.gitversion.outputs.PreReleaseTag }}
-    steps:
-      - uses: actions/checkout@v4
-        with:
-          fetch-depth: 0 # Shallow clones should be disabled for a better relevancy of analysis
-      - name: Install GitVersion
-        uses: gittools/actions/gitversion/setup@v4.1.0
-        with:
-          versionSpec: "6.x"
-      - name: Use GitVersion
-        id: gitversion # step id used as reference for output values
-        uses: gittools/actions/gitversion/execute@v4.1.0
-      - name: Create annotation for build error
-        run: |
-          echo "::notice::FullSemVer ${{ steps.gitversion.outputs.FullSemVer }}"
-          echo "::notice::PreReleaseTag ${{ steps.gitversion.outputs.PreReleaseTag }}"
-
-  test:
-    name: Test
-    runs-on: ubuntu-latest
-    steps:
-      - uses: actions/checkout@v4
-      - uses: actions/setup-python@v5 # https://github.com/marketplace/actions/setup-python
-        id: setup-python
-        with:
-          python-version: ${{ env.PYTHON_VERSION }}
-      - name: Install uv
-        uses: astral-sh/setup-uv@v3
-      - name: Install dependencies
-        run: uv sync --dev
-      - name: Test with pytest
-        run: uv run test
-      - uses: actions/upload-artifact@v4
-        with:
-          name: test-output
-          path: coverage.xml
-
-  sonarcloud:
-    name: SonarCloud
-    runs-on: ubuntu-latest
-    needs: [version, test]
-    steps:
-      - uses: actions/checkout@v4
-        with:
-          fetch-depth: 0 # Shallow clones should be disabled for a better relevancy of analysis
-      - uses: actions/setup-python@v5 # https://github.com/marketplace/actions/setup-python
-        id: setup-python
-        with:
-          python-version: ${{ env.PYTHON_VERSION }}
-      - name: Install uv
-        uses: astral-sh/setup-uv@v3
-      - name: Install dependencies
-        run: uv sync --dev
-      - name: Run quality checks
-        run: |
-          # Run all quality checks and capture outputs for SonarCloud
-          uv run ruff check --output-format=json ado_asana_sync > ruff.json || true
-          uv run lint | tee ruff.out || true  
-          uv run type-check | tee mypy.out || true
-      - name: Run Hadolint
-        uses: hadolint/hadolint-action@v3.1.0 # https://github.com/marketplace/actions/hadolint-action
-        with:
-          dockerfile: Dockerfile
-          output-file: hadolint.out
-          format: json
-          failure-threshold: ignore
-      - uses: actions/download-artifact@v5
-        with:
-          name: test-output
-      - name: SonarCloud Scan
-        uses: SonarSource/sonarcloud-github-action@master
-        with:
-          args: >
-            -Dsonar.projectVersion=${{ needs.version.outputs.FullSemVer }}
-        env:
-          GITHUB_TOKEN: ${{ secrets.GITHUB_TOKEN }} # Needed to get PR information, if any
-          SONAR_TOKEN: ${{ secrets.SONAR_TOKEN }}
-=======
-name: Test and Lint
-
-on:
-  push:
-    branches:
-      - main
-  pull_request:
-    branches:
-      - main
-  schedule:
-    - cron: "20 7 * * 6"
-  workflow_dispatch:
-
-env:
-  PYTHON_VERSION: "3.13"
-
-jobs:
-  version:
-    name: Generate version
-    runs-on: ubuntu-latest
-    permissions:
-      contents: write
-    outputs:
-      FullSemVer: ${{ steps.gitversion.outputs.FullSemVer }}
-      PreReleaseTag: ${{ steps.gitversion.outputs.PreReleaseTag }}
-    steps:
-      - uses: actions/checkout@v4
-        with:
-          fetch-depth: 0 # Shallow clones should be disabled for a better relevancy of analysis
-      - name: Install GitVersion
-        uses: gittools/actions/gitversion/setup@v4.1.0
-        with:
-          versionSpec: "6.x"
-      - name: Use GitVersion
-        id: gitversion # step id used as reference for output values
-        uses: gittools/actions/gitversion/execute@v4.1.0
-      - name: Create annotation for build error
-        run: |
-          echo "::notice::FullSemVer ${{ steps.gitversion.outputs.FullSemVer }}"
-          echo "::notice::PreReleaseTag ${{ steps.gitversion.outputs.PreReleaseTag }}"
-
-  test:
-    name: Test
-    runs-on: ubuntu-latest
-    steps:
-      - uses: actions/checkout@v4
-      - uses: actions/setup-python@v6 # https://github.com/marketplace/actions/setup-python
-        id: setup-python
-        with:
-          python-version: ${{ env.PYTHON_VERSION }}
-      - name: Install Poetry
-        uses: snok/install-poetry@v1
-        with:
-          virtualenvs-create: true
-          virtualenvs-in-project: true
-          installer-parallel: true
-      - name: Load cached venv
-        id: cached-poetry-dependencies
-        uses: actions/cache@v4
-        with:
-          path: .venv
-          key: venv-${{ runner.os }}-${{ steps.setup-python.outputs.python-version }}-${{ hashFiles('**/poetry.lock') }}
-      - name: Install dependencies
-        if: steps.cached-poetry-dependencies.outputs.cache-hit != 'true'
-        run: poetry install --no-interaction --no-root
-      - name: Test with pytest
-        run: poetry run tox -e pytest
-      - uses: actions/upload-artifact@v4
-        with:
-          name: test-output
-          path: coverage.xml
-
-  sonarcloud:
-    name: SonarCloud
-    runs-on: ubuntu-latest
-    needs: [version, test]
-    steps:
-      - uses: actions/checkout@v4
-        with:
-          fetch-depth: 0 # Shallow clones should be disabled for a better relevancy of analysis
-      - uses: actions/setup-python@v6 # https://github.com/marketplace/actions/setup-python
-        id: setup-python
-        with:
-          python-version: ${{ env.PYTHON_VERSION }}
-      - name: Install Poetry
-        uses: snok/install-poetry@v1
-        with:
-          virtualenvs-create: true
-          virtualenvs-in-project: true
-          installer-parallel: true
-      - name: Load cached venv
-        id: cached-poetry-dependencies
-        uses: actions/cache@v4
-        with:
-          path: .venv
-          key: venv-${{ runner.os }}-${{ steps.setup-python.outputs.python-version }}-${{ hashFiles('**/poetry.lock') }}
-      - name: Install dependencies
-        if: steps.cached-poetry-dependencies.outputs.cache-hit != 'true'
-        run: poetry install --no-interaction --no-root
-      - name: Lint with flake8
-        run: |
-          # exit-zero treats all errors as warnings
-          poetry run flake8 ado_asana_sync --count --exit-zero --max-complexity=10 --max-line-length=127 --statistics | tee flake8.out
-      - name: Lint with Pylint
-        run: |
-          poetry run pylint --output-format=parseable --recursive=true ado_asana_sync | tee pylint.out
-      - name: Security lint with bandit
-        run: |
-          poetry run bandit --format json --output bandit.out --exit-zero --recursive ado_asana_sync
-      - name: Static type check with mypy
-        run: |
-          poetry run mypy ado_asana_sync | tee mypy.out
-      - name: Run Hadolint
-        uses: hadolint/hadolint-action@v3.2.0 # https://github.com/marketplace/actions/hadolint-action
-        with:
-          dockerfile: Dockerfile
-          output-file: hadolint.out
-          format: json
-          failure-threshold: ignore
-      - uses: actions/download-artifact@v5
-        with:
-          name: test-output
-      - name: SonarCloud Scan
-        uses: SonarSource/sonarcloud-github-action@master
-        with:
-          args: >
-            -Dsonar.projectVersion=${{ needs.version.outputs.FullSemVer }}
-        env:
-          GITHUB_TOKEN: ${{ secrets.GITHUB_TOKEN }} # Needed to get PR information, if any
-          SONAR_TOKEN: ${{ secrets.SONAR_TOKEN }}
->>>>>>> e00a64be
+name: Test and Lint
+
+on:
+  push:
+    branches:
+      - main
+  pull_request:
+    branches:
+      - main
+  schedule:
+    - cron: "20 7 * * 6"
+  workflow_dispatch:
+
+env:
+  PYTHON_VERSION: "3.13"
+
+jobs:
+  version:
+    name: Generate version
+    runs-on: ubuntu-latest
+    permissions:
+      contents: write
+    outputs:
+      FullSemVer: ${{ steps.gitversion.outputs.FullSemVer }}
+      PreReleaseTag: ${{ steps.gitversion.outputs.PreReleaseTag }}
+    steps:
+      - uses: actions/checkout@v4
+        with:
+          fetch-depth: 0 # Shallow clones should be disabled for a better relevancy of analysis
+      - name: Install GitVersion
+        uses: gittools/actions/gitversion/setup@v4.1.0
+        with:
+          versionSpec: "6.x"
+      - name: Use GitVersion
+        id: gitversion # step id used as reference for output values
+        uses: gittools/actions/gitversion/execute@v4.1.0
+      - name: Create annotation for build error
+        run: |
+          echo "::notice::FullSemVer ${{ steps.gitversion.outputs.FullSemVer }}"
+          echo "::notice::PreReleaseTag ${{ steps.gitversion.outputs.PreReleaseTag }}"
+
+  test:
+    name: Test
+    runs-on: ubuntu-latest
+    steps:
+      - uses: actions/checkout@v4
+      - uses: actions/setup-python@v6 # https://github.com/marketplace/actions/setup-python
+        id: setup-python
+        with:
+          python-version: ${{ env.PYTHON_VERSION }}
+      - name: Install uv
+        uses: astral-sh/setup-uv@v3
+      - name: Install dependencies
+        run: uv sync --dev
+      - name: Test with pytest
+        run: uv run test
+      - uses: actions/upload-artifact@v4
+        with:
+          name: test-output
+          path: coverage.xml
+
+  sonarcloud:
+    name: SonarCloud
+    runs-on: ubuntu-latest
+    needs: [version, test]
+    steps:
+      - uses: actions/checkout@v4
+        with:
+          fetch-depth: 0 # Shallow clones should be disabled for a better relevancy of analysis
+      - uses: actions/setup-python@v6 # https://github.com/marketplace/actions/setup-python
+        id: setup-python
+        with:
+          python-version: ${{ env.PYTHON_VERSION }}
+      - name: Install uv
+        uses: astral-sh/setup-uv@v3
+      - name: Install dependencies
+        run: uv sync --dev
+      - name: Run quality checks
+        run: |
+          # Run all quality checks and capture outputs for SonarCloud
+          uv run ruff check --output-format=json ado_asana_sync > ruff.json || true
+          uv run lint | tee ruff.out || true  
+          uv run type-check | tee mypy.out || true
+      - name: Run Hadolint
+        uses: hadolint/hadolint-action@v3.2.0 # https://github.com/marketplace/actions/hadolint-action
+        with:
+          dockerfile: Dockerfile
+          output-file: hadolint.out
+          format: json
+          failure-threshold: ignore
+      - uses: actions/download-artifact@v5
+        with:
+          name: test-output
+      - name: SonarCloud Scan
+        uses: SonarSource/sonarcloud-github-action@master
+        with:
+          args: >
+            -Dsonar.projectVersion=${{ needs.version.outputs.FullSemVer }}
+        env:
+          GITHUB_TOKEN: ${{ secrets.GITHUB_TOKEN }} # Needed to get PR information, if any
+          SONAR_TOKEN: ${{ secrets.SONAR_TOKEN }}